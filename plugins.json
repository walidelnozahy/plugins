--- conflicted
+++ resolved
@@ -1009,14 +1009,13 @@
     "githubUrl": "https://github.com/johnagan/serverless-parcel"
   },
   {
-<<<<<<< HEAD
+    "name": "serverless-vault-plugin",
+    "description": "A Serverless plugin to retrieve passwords from vault and encrypt to kms",
+    "githubUrl": "https://github.com/Rondineli/serverless-vault-plugin"
+  },
+  {
     "name": "serverless-function-gateway",
     "description": "Publish AWS Lambda functions to selfhosted [function-gateway](https://github.com/KennethWussmann/function-gateway).",
     "githubUrl": "https://github.com/KennethWussmann/serverless-function-gateway"
-=======
-    "name": "serverless-vault-plugin",
-    "description": "A Serverless plugin to retrieve passwords from vault and encrypt to kms",
-    "githubUrl": "https://github.com/Rondineli/serverless-vault-plugin"
->>>>>>> 4b8b1938
   }
 ]