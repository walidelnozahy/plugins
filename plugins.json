--- conflicted
+++ resolved
@@ -615,14 +615,13 @@
     "githubUrl": "https://github.com/Accenture/serverless-ephemeral"
   },
   {
-<<<<<<< HEAD
     "name": "serverless-content-encoding",
     "description": "Enable Content Encoding in AWS API Gateway during deployment",
     "githubUrl": "https://github.com/xeno-dohai/serverless-content-encoding"
-=======
+  },
+  {
     "name": "serverless-s3-encryption",
     "description": "Set or remove the encryption settings on your s3 buckets",
     "githubUrl": "https://github.com/tradle/serverless-s3-encryption"
->>>>>>> ba43f849
   }
 ]