--- conflicted
+++ resolved
@@ -580,7 +580,6 @@
     "githubUrl": "https://github.com/medikoo/serverless-plugin-vpc-eni-cleanup"
   },
   {
-<<<<<<< HEAD
     "name": "serverless-plugin-tracer",
     "description": "Trace serverless hooks as they execute",
     "githubUrl": "https://github.com/enykeev/serverless-plugin-tracer/"
@@ -589,10 +588,10 @@
     "name": "serverless-plugin-stackstorm",
     "description": "Reusable Functions from StackStorm Exchange",
     "githubUrl": "https://github.com/StackStorm/serverless-plugin-stackstorm"
-=======
+  },
+  {
     "name": "serverless-iot-local",
     "description": "AWS Iot events with serverless-offline",
     "githubUrl": "https://github.com/tradle/serverless-iot-local"
->>>>>>> 684d10cf
   }
 ]