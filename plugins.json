--- conflicted
+++ resolved
@@ -795,11 +795,11 @@
     "githubUrl": "https://github.com/nya1/serverless-ignore"
   },
   {
-<<<<<<< HEAD
     "name": "serverless-add-api-key",
     "description": "Serverless plugin to add same api key for multiple serverless services i.e. to re-use apikey across multiple api gateway apis.",
     "githubUrl": "https://github.com/rrahul963/serverless-add-api-key"
-=======
+  },
+  }
     "name": "serverless-puresec-cli",
     "description": "Serverless Plugin for magically creating IAM roles that are least privileged per function.",
     "githubUrl": "https://github.com/puresec/serverless-puresec-cli"
@@ -863,6 +863,5 @@
     "name": "serverless-es-logs",
     "description": "A Serverless plugin to transport logs to ElasticSearch",
     "githubUrl": "https://github.com/daniel-cottone/serverless-es-logs"
->>>>>>> ae1fa2eb
   }
 ]