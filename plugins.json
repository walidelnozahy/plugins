[
  {
    "name": "serverless-ini-env",
    "description": "Nice Serverless plugin to setup environment variables with ini file",
    "githubUrl": "https://github.com/agutoli/serverless-ini-env"
  },
  {
    "name": "serverless-websockets-plugin",
    "description": "Websocket support for Serverless Framework on AWS",
    "githubUrl": "https://github.com/serverless/serverless-websockets-plugin"
  },
  {
    "name": "@serverless/enterprise-plugin",
    "description": "The Serverless Enterprise Plugin",
    "githubUrl": "https://github.com/serverless/enterprise-plugin"
  },
  {
    "name": "serverless-resource-policy",
    "description": "Creates a whitelist of IP or CIDR addresses using serverless resource policies",
    "githubUrl": "https://github.com/HubSpotWebTeam/serverless-resource-policy"
  },
  {
    "name": "serverless-openapi-plugin",
    "description": "Serverless plugin to generate serverless API architecture from OpenAPI definition.",
    "githubUrl": "https://github.com/jaumard/serverless-openapi-plugin"
  },
  {
    "name": "serverless-dotenv-plugin",
    "description": "Preload environment variables from `.env` into serverless.",
    "githubUrl": "https://github.com/infrontlabs/serverless-dotenv-plugin"
  },
  {
    "name": "serverless-local-proxy",
    "description": "A highly composable plugin for Serverless that speeds up your local development workflow.",
    "githubUrl": "https://github.com/serverless-local-proxy/serverless-local-proxy"
  },
  {
    "name": "serverless-discovery-plugin",
    "description": "A serverless plugin to register AWS micro-service endpoints with a discovery service at serverless deploy or serverless remove time.",
    "githubUrl": "https://github.com/aregier/serverless-discovery-plugin"
  },
  {
    "name": "fullstack-serverless",
    "description": "A Serverless plugin to create an AWS CloudFront distribution that serves static web content from S3 and routes API traffic to API Gateway.",
    "githubUrl": "https://github.com/MadSkills-io/fullstack-serverless"
  },
  {
    "name": "serverless-finch",
    "description": "A Serverless plugin to deploy static website assets to AWS S3.",
    "githubUrl": "https://github.com/fernando-mc/serverless-finch"
  },
  {
    "name": "serverless-appsync-plugin",
    "description": "Serverless Plugin to deploy AppSync GraphQL API",
    "githubUrl": "https://github.com/sid88in/serverless-appsync-plugin"
  },
  {
    "name": "serverless-appsync-offline",
    "description": "Serverless Plugin to run AWS AppSync GraphQL API localy with dynamoDB and lambda resolvers",
    "githubUrl": "https://github.com/aheissenberger/serverless-appsync-offline"
  },
  {
    "name": "aws-amplify-serverless-plugin",
    "description": "Generate client-side configuration files for the AWS Amplify library based on your deployed Serverless backend",
    "githubUrl": "https://github.com/awslabs/aws-amplify-serverless-plugin"
  },
  {
    "name": "serverless-cloudformation-parameter-setter",
    "description": "Set CloudFormation parameters when deploying.",
    "githubUrl": "https://github.com/trek10inc/serverless-cloudformation-parameter-setter"
  },
  {
    "name": "serverless-alexa-skills",
    "description": "Manage your Alexa Skills with Serverless Framework.",
    "githubUrl": "https://github.com/marcy-terui/serverless-alexa-skills"
  },
  {
    "name": "serverless-plugin-chrome",
    "description": "Plugin which bundles and ensures that Headless Chrome/Chromium is running when your AWS Lambda function handler is invoked.",
    "githubUrl": "https://github.com/adieuadieu/serverless-chrome/tree/master/packages/serverless-plugin"
  },
  {
    "name": "serverless-ssm-fetch",
    "description": "Sets \"AWS Systems Manager Parameter Store (SSM)\" parameters into functions' environment variables.",
    "githubUrl": "https://github.com/gozup/serverless-ssm-fetch"
  },
  {
    "name": "serverless-custom-packaging-plugin",
    "description": "Plugin to package your sourcecode using a custom target path inside the zip.",
    "githubUrl": "https://github.com/hypoport/serverless-custom-packaging-plugin"
  },
  {
    "name": "serverless-apigw-binary",
    "description": "Plugin to enable binary support in AWS API Gateway.",
    "githubUrl": "https://github.com/maciejtreder/serverless-apigw-binary"
  },
  {
    "name": "serverless-certificate-creator",
    "description": "This serverless plugin creates certificates that you need for your custom domains in API Gateway.",
    "githubUrl": "https://github.com/schwamster/serverless-certificate-creator"
  },
  {
    "name": "serverless-log-filter-subscription",
    "description": "This serverless plugin creates log filter subscription for all lambda functions configured in your projects serverless.yml",
    "githubUrl": "https://github.com/schwamster/serverless-log-filter-subscription"
  },
  {
    "name": "serverless-domain-manager",
    "description": "Serverless plugin for managing custom domains with API Gateways.",
    "githubUrl": "https://github.com/amplify-education/serverless-domain-manager"
  },
  {
    "name": "serverless-log-forwarding",
    "description": "Serverless plugin for forwarding CloudWatch logs to another Lambda function.",
    "githubUrl": "https://github.com/amplify-education/serverless-log-forwarding"
  },
  {
    "name": "serverless-event-body-option",
    "description": "Serverless plugin that provides the extra CLI option for the invoke command to support passing the HTTP body data.",
    "githubUrl": "https://github.com/jubel-han/serverless-event-body-option"
  },
  {
    "name": "serverless-plugin-external-sns-events",
    "description": "Add ability for functions to use existing or external SNS topics as an event source",
    "githubUrl": "https://github.com/silvermine/serverless-plugin-external-sns-events"
  },
  {
    "name": "serverless-plugin-write-env-vars",
    "description": "Write environment variables out to a file that is compatible with dotenv",
    "githubUrl": "https://github.com/silvermine/serverless-plugin-write-env-vars"
  },
  {
    "name": "serverless-alexa-plugin",
    "description": "Serverless plugin to support Alexa Lambda events",
    "githubUrl": "https://github.com/rajington/serverless-alexa-plugin"
  },
  {
    "name": "serverless-build-plugin",
    "description": "A Node.js focused build plugin for serverless.",
    "githubUrl": "https://github.com/nfour/serverless-build-plugin"
  },
  {
    "name": "serverless-resources-env",
    "description": "After Deploy, this plugin fetches cloudformation resource identifiers and sets them on AWS lambdas, and creates local .<state>-env file",
    "githubUrl": "https://github.com/rurri/serverless-resources-env"
  },
  {
    "name": "serverless-event-constant-inputs",
    "description": "Allows you to add constant inputs to events in Serverless 1.0. For more info see [constant values in Cloudwatch](https://aws.amazon.com/blogs/compute/simply-serverless-use-constant-values-in-cloudwatch-event-triggered-lambda-functions/)",
    "githubUrl": "https://github.com/dittto/serverless-event-constant-inputs"
  },
  {
    "name": "serverless-kms-secrets",
    "description": "Allows to easily encrypt and decrypt secrets using KMS from the serverless CLI",
    "githubUrl": "https://github.com/SC5/serverless-kms-secrets"
  },
  {
    "name": "serverless-plugin-stack-outputs",
    "description": "Displays stack outputs for your serverless stacks when `sls info` is ran",
    "githubUrl": "https://github.com/svdgraaf/serverless-plugin-stack-outputs"
  },
  {
    "name": "serverless-plugin-stage-variables",
    "description": "Add stage variables for Serverless 1.x to ApiGateway, so you can use variables in your Lambda's",
    "githubUrl": "https://github.com/svdgraaf/serverless-plugin-stage-variables"
  },
  {
    "name": "serverless-plugin-cloudwatch-sumologic",
    "description": "Plugin which auto-subscribes a log delivery lambda function to lambda log groups created by serverless",
    "githubUrl": "https://github.com/ACloudGuru/serverless-plugin-cloudwatch-sumologic"
  },
  {
    "name": "serverless-plugin-aws-alerts",
    "description": "A Serverless plugin to easily add CloudWatch alarms to functions",
    "githubUrl": "https://github.com/ACloudGuru/serverless-plugin-aws-alerts"
  },
  {
    "name": "serverless-plugin-package-dotenv-file",
    "description": "A Serverless plugin to copy a .env file into the serverless package",
    "githubUrl": "https://github.com/ACloudGuru/serverless-plugin-package-dotenv-file"
  },
  {
    "name": "serverless-command-line-event-args",
    "description": "This module is Serverless Framework plugin. Event JSON passes to your Lambda function in commandline.",
    "githubUrl": "https://github.com/horike37/serverless-command-line-event-args"
  },
  {
    "name": "serverless-dynamodb-local",
    "description": "Serverless Dynamodb Local Plugin - Allows to run dynamodb locally for serverless",
    "githubUrl": "https://github.com/99xt/serverless-dynamodb-local"
  },
  {
    "name": "serverless-dynamodb-fixtures",
    "description": "Serverless Dynamodb Fixtures - Allows to load data on DynamoDB tables",
    "githubUrl": "https://github.com/chechu/serverless-dynamodb-fixtures"
  },
  {
    "name": "serverless-offline",
    "description": "Emulate AWS λ and API Gateway locally when developing your Serverless project",
    "githubUrl": "https://github.com/dherault/serverless-offline"
  },
  {
    "name": "serverless-offline-ssm",
    "description": "Read SSM parameters from a .env file instead of AWS",
    "githubUrl": "https://github.com/janders223/serverless-offline-ssm"
  },
  {
    "name": "serverless-offline-direct-lambda",
    "description": "Allow offline direct lambda-to-lambda interactions by exposing lambdas with no API Gateway event via HTTP.",
    "githubUrl": "https://github.com/civicteam/serverless-offline-direct-lambda"
  },
  {
    "name": "serverless-plugin-simulate",
    "description": "Simulate AWS Lambda and API Gateway locally using Docker",
    "githubUrl": "https://github.com/gertjvr/serverless-plugin-simulate"
  },
  {
    "name": "serverless-plugin-optimize",
    "description": "Bundle with Browserify, transpile with Babel to ES5 and minify with Uglify your Serverless functions.",
    "githubUrl": "https://github.com/FidelLimited/serverless-plugin-optimize"
  },
  {
    "name": "serverless-plugin-select",
    "description": "Select which functions are to be deployed based on region and stage.",
    "githubUrl": "https://github.com/FidelLimited/serverless-plugin-select"
  },
  {
    "name": "serverless-plugin-warmup",
    "description": "Keep your lambdas warm during Winter.",
    "githubUrl": "https://github.com/FidelLimited/serverless-plugin-warmup"
  },
  {
    "name": "serverless-plugin-browserify",
    "description": "Speed up your node based lambda's",
    "githubUrl": "https://github.com/doapp-ryanp/serverless-plugin-browserify"
  },
  {
    "name": "serverless-plugin-diff",
    "description": "Compares your local AWS CloudFormation templates against deployed ones.",
    "githubUrl": "https://github.com/nicka/serverless-plugin-diff"
  },
  {
    "name": "serverless-run-function-plugin",
    "description": "Run serverless function locally",
    "githubUrl": "https://github.com/lithin/serverless-run-function-plugin"
  },
  {
    "name": "serverless-scriptable-plugin",
    "description": "Customize Serverless behavior without writing a plugin.",
    "githubUrl": "https://github.com/weixu365/serverless-scriptable-plugin"
  },
  {
    "name": "serverless-subscription-filter",
    "description": "Serverless plugin to register subscription filter for Lambda logs. Register and pipe the logs of one lambda to another to process.",
    "githubUrl": "https://github.com/blackevil245/serverless-subscription-filter"
  },
  {
    "name": "serverless-webpack",
    "description": "Serverless plugin to bundle your lambdas with Webpack",
    "githubUrl": "https://github.com/serverless-heaven/serverless-webpack"
  },
  {
    "name": "serverless-wsgi",
    "description": "Serverless plugin to deploy WSGI applications (Flask/Django/Pyramid etc.) and bundle Python packages",
    "githubUrl": "https://github.com/logandk/serverless-wsgi"
  },
  {
    "name": "serverless-crypt",
    "description": "Securing the secrets on Serverless Framework by AWS KMS encryption.",
    "githubUrl": "https://github.com/marcy-terui/serverless-crypt"
  },
  {
    "name": "serverless-plugin-multiple-responses",
    "description": "Enable multiple content-types for Response template ",
    "githubUrl": "https://github.com/silvermine/serverless-plugin-multiple-responses"
  },
  {
    "name": "serverless-plugin-include-dependencies",
    "description": "This is a Serverless plugin that should make your deployed functions smaller.",
    "githubUrl": "https://github.com/dougmoscrop/serverless-plugin-include-dependencies"
  },
  {
    "name": "serverless-mocha-plugin",
    "description": "A Serverless Plugin for the Serverless Framework which adds support for test-driven development using Mocha",
    "githubUrl": "https://github.com/SC5/serverless-mocha-plugin"
  },
  {
    "name": "serverless-modular",
    "description": "Helps you deploy and manage multiple features with single root serverless file",
    "githubUrl": "https://github.com/aa2kb/serverless-modular"
  },
  {
    "name": "serverless-jest-plugin",
    "description": "A Serverless Plugin for the Serverless Framework which adds support for test-driven development using Jest",
    "githubUrl": "https://github.com/SC5/serverless-jest-plugin"
  },
  {
    "name": "serverless-plugin-cfauthorizer",
    "description": "This plugin allows you to define your own API Gateway Authorizers as the Serverless CloudFormation resources and apply them to HTTP endpoints.",
    "githubUrl": "https://github.com/SC5/serverless-plugin-cfauthorizer"
  },
  {
    "name": "serverless-cloudformation-changesets",
    "description": "Natively deploy to CloudFormation via Change sets, instead of directly. Allowing you to queue changes, and safely require escalated roles for final deployment.",
    "githubUrl": "https://github.com/trek10inc/serverless-cloudformation-changesets"
  },
  {
    "name": "serverless-aws-documentation",
    "description": "Serverless plugin to add documentation and models to the serverless generated API Gateway",
    "githubUrl": "https://github.com/9cookies/serverless-aws-documentation"
  },
  {
    "name": "raml-serverless",
    "description": "Serverless plugin to work with RAML API spec documents",
    "githubUrl": "https://github.com/andrewcurioso/raml-serverless"
  },
  {
    "name": "serverless-python-requirements",
    "description": "Serverless plugin to bundle Python packages",
    "githubUrl": "https://github.com/UnitedIncome/serverless-python-requirements"
  },
  {
    "name": "serverless-multi-dotnet",
    "description": "A serverless plugin to pack C# lambdas functions that are spread to multiple CS projects.",
    "githubUrl": "https://github.com/tsibelman/serverless-multi-dotnet"
  },
  {
    "name": "serverless-dotnet",
    "description": "A serverless plugin to run 'dotnet' commands as part of the deploy process",
    "githubUrl": "https://github.com/fruffin/serverless-dotnet"
  },
  {
    "name": "serverless-enable-api-logs",
    "description": "Enables Coudwatch logging for API Gateway events",
    "githubUrl": "https://github.com/paulSambolin/serverless-enable-api-logs"
  },
  {
    "name": "serverless-python-individually",
    "description": "A serverless framework plugin to install multiple lambda functions written in python",
    "githubUrl": "https://github.com/cfchou/serverless-python-individually"
  },
  {
    "name": "serverless-plugin-subscription-filter",
    "description": "A serverless plugin to register AWS CloudWatchLogs subscription filter",
    "githubUrl": "https://github.com/tsub/serverless-plugin-subscription-filter"
  },
  {
    "name": "serverless-step-functions",
    "description": "AWS Step Functions with Serverless Framework.",
    "githubUrl": "https://github.com/horike37/serverless-step-functions"
  },
  {
    "name": "serverless-apigateway-service-proxy",
    "description": "This Serverless Framewrok plugin supports the AWS service proxy integration feature of API Gateway.",
    "githubUrl": "https://github.com/horike37/serverless-apigateway-service-proxy"
  },
  {
    "name": "serverless-plugin-scripts",
    "description": "Add scripting capabilities to the Serverless Framework",
    "githubUrl": "https://github.com/mvila/serverless-plugin-scripts"
  },
  {
    "name": "serverless-plugin-bind-deployment-id",
    "description": "A Serverless plugin to bind the randomly generated deployment resource to your custom resources",
    "githubUrl": "https://github.com/jacob-meacham/serverless-plugin-bind-deployment-id"
  },
  {
    "name": "serverless-plugin-git-variables",
    "description": "A Serverless plugin to expose git variables (branch name, HEAD description, full commit hash) to your serverless services",
    "githubUrl": "https://github.com/jacob-meacham/serverless-plugin-git-variables"
  },
  {
    "name": "serverless-plugin-graphiql",
    "description": "A Serverless plugin to run a local http server for graphiql and your graphql handler",
    "githubUrl": "https://github.com/bencooling/serverless-plugin-graphiql"
  },
  {
    "name": "serverless-coffeescript",
    "description": "A Serverless plugin to compile your CoffeeScript into JavaScript at deployment",
    "githubUrl": "https://github.com/duanefields/serverless-coffeescript"
  },
  {
    "name": "serverless-plugin-lambda-dead-letter",
    "description": "A Serverless plugin that can configure a lambda with a dead letter queue or topic",
    "githubUrl": "https://github.com/gmetzker/serverless-plugin-lambda-dead-letter"
  },
  {
    "name": "serverless-plugin-encode-env-var-objects",
    "description": "Serverless plugin to encode any environment variable objects.",
    "githubUrl": "https://github.com/yonomi/serverless-plugin-encode-env-var-objects"
  },
  {
    "name": "serverless-dir-config-plugin",
    "description": "EXPERIMENTAL - Serverless plugin to load function and resource definitions from a directory.",
    "githubUrl": "https://github.com/economysizegeek/serverless-dir-config-plugin"
  },
  {
    "name": "serverless-cljs-plugin",
    "description": "Enables Clojurescript as an implementation language for Lambda handlers",
    "githubUrl": "https://github.com/nervous-systems/serverless-cljs-plugin"
  },
  {
    "name": "serverless-prune-plugin",
    "description": "Deletes old versions of functions from AWS, preserving recent and aliased versions",
    "githubUrl": "https://github.com/claygregory/serverless-prune-plugin"
  },
  {
    "name": "serverless-offline-scheduler",
    "description": "Runs scheduled functions offline while integrating with serverless-offline",
    "githubUrl": "https://github.com/ajmath/serverless-offline-scheduler"
  },
  {
    "name": "serverless-aws-alias",
    "description": "This plugin enables use of AWS aliases on Lambda functions.",
    "githubUrl": "https://github.com/HyperBrain/serverless-aws-alias"
  },
  {
    "name": "serverless-plugin-webpack",
    "description": "A serverless plugin to automatically bundle your functions individually with webpack",
    "githubUrl": "https://github.com/goldwasserexchange/serverless-plugin-webpack"
  },
  {
    "name": "serverless-sqs-fifo",
    "description": "A serverless plugin to handle creation of sqs fifo queue's in aws (stop-gap)",
    "githubUrl": "https://github.com/vortarian/serverless-sqs-fifo"
  },
  {
    "name": "serverless-sqs-alarms-plugin",
    "description": "Wrapper to setup CloudWatch Alarms on SQS queue length",
    "githubUrl": "https://github.com/sbstjn/serverless-sqs-alarms-plugin"
  },
  {
    "name": "serverless-dotenv",
    "description": "Fetch environment variables and write it to a .env file",
    "githubUrl": "https://github.com/Jimdo/serverless-dotenv"
  },
  {
    "name": "serverless-haskell",
    "description": "Deploying Haskell applications to AWS Lambda with Serverless",
    "githubUrl": "https://github.com/seek-oss/serverless-haskell"
  },
  {
    "name": "serverless-hooks-plugin",
    "description": "Run arbitrary commands on any lifecycle event in serverless",
    "githubUrl": "https://github.com/uswitch/serverless-hooks-plugin"
  },
  {
    "name": "serverless-dynalite",
    "description": "Run dynalite locally (no JVM, all JS) to simulate DynamoDB. Watch serverless.yml for table config updates.",
    "githubUrl": "https://github.com/sdd/serverless-dynalite"
  },
  {
    "name": "serverless-apig-s3",
    "description": "Serve static front-end content from S3 via the API Gateway and deploy client bundle to S3.",
    "githubUrl": "https://github.com/sdd/serverless-apig-s3"
  },
  {
    "name": "serverless-plugin-typescript",
    "description": "Serverless plugin for zero-config Typescript support.",
    "githubUrl": "https://github.com/graphcool/serverless-plugin-typescript"
  },
  {
    "name": "serverless-parameters",
    "description": "Add parameters to the generated cloudformation templates",
    "githubUrl": "https://github.com/svdgraaf/serverless-parameters"
  },
  {
    "name": "serverless-plugin-epsagon",
    "description": "Distributed tracing that helps you monitor and troubleshoot your serverless applications.",
    "githubUrl": "https://github.com/epsagon/serverless-plugin-epsagon"
  },
  {
    "name": "serverless-pseudo-parameters",
    "description": "Use ${AWS::AccountId} and other cloudformation pseudo parameters in your serverless.yml values",
    "githubUrl": "https://github.com/svdgraaf/serverless-pseudo-parameters"
  },
  {
    "name": "serverless-dynamodb-ttl",
    "description": "Configure DynamoDB TTL in serverless.yml (until CloudFormation supports this).",
    "githubUrl": "https://github.com/Jimdo/serverless-dynamodb-ttl"
  },
  {
    "name": "serverless-api-stage",
    "description": "Serverless API Stage plugin, enables stage variables and logging for AWS API Gateway.",
    "githubUrl": "https://github.com/leftclickben/serverless-api-stage"
  },
  {
    "name": "serverless-export-env",
    "description": "Export environment variables into a .env file with automatic AWS CloudFormation reference resolution.",
    "githubUrl": "https://github.com/arabold/serverless-export-env"
  },
  {
    "name": "serverless-package-python-functions",
    "description": "Packaging Python Lambda functions with only the dependencies/requirements they need.",
    "githubUrl": "https://github.com/ubaniabalogun/serverless-package-python-functions"
  },
  {
    "name": "serverless-plugin-iopipe",
    "description": "See inside your Lambda functions with high fidelity metrics and monitoring.",
    "githubUrl": "https://github.com/iopipe/serverless-plugin-iopipe"
  },
  {
    "name": "serverless-plugin-metric",
    "description": "Creates dynamically AWS metric-filter resources with custom patterns",
    "githubUrl": "https://github.com/alex20465/serverless-plugin-metric"
  },
  {
    "name": "serverless-sam",
    "description": "Exports an AWS SAM template for a service created with the Serverless Framework.",
    "githubUrl": "https://github.com/SAPessi/serverless-sam"
  },
  {
    "name": "serverless-vpc-discovery",
    "description": "Serverless plugin for discovering VPC / Subnet / Security Group configuration by name.",
    "githubUrl": "https://github.com/amplify-education/serverless-vpc-discovery"
  },
  {
    "name": "serverless-kubeless",
    "description": "Serverless plugin for deploying functions to Kubeless.",
    "githubUrl": "https://github.com/serverless/serverless-kubeless"
  },
  {
    "name": "serverless-kubeless-offline",
    "description": "Simulates Kubeless NodeJS runtimes to run/call your functions offline using the Serverless Framework.",
    "githubUrl": "https://github.com/usefulio/serverless-kubeless-offline"
  },
  {
    "name": "serverless-apigwy-binary",
    "description": "Serverless plugin for configuring API Gateway to return binary responses",
    "githubUrl": "https://github.com/ryanmurakami/serverless-apigwy-binary"
  },
  {
    "name": "serverless-plugin-browserifier",
    "description": "Reduce the size and speed up your Node.js based lambda's using browserify.",
    "githubUrl": "https://github.com/digitalmaas/serverless-plugin-browserifier"
  },
  {
    "name": "serverless-shell",
    "description": "Drop to a runtime shell with all the environment variables set that you'd have in lambda.",
    "githubUrl": "https://github.com/UnitedIncome/serverless-shell"
  },
  {
    "name": "serverless-stack-output",
    "description": "Store output from your AWS CloudFormation Stack in JSON/YAML/TOML files, or to pass it to a JavaScript function for further processing.",
    "githubUrl": "https://github.com/sbstjn/serverless-stack-output"
  },
  {
    "name": "serverless-gulp",
    "description": "A thin task wrapper around @goserverless that allows you to automate build, test and deploy tasks using gulp",
    "githubUrl": "https://github.com/rhythminme/serverless-gulp"
  },
  {
    "name": "serverless-google-cloudfunctions",
    "description": "This plugin enables support for Google Cloud Functions within the Serverless Framework.",
    "githubUrl": "https://github.com/serverless/serverless-google-cloudfunctions"
  },
  {
    "name": "serverless-sentry",
    "description": "Automatic monitoring of memory usage, execution timeouts and forwarding of Lambda errors to Sentry (https://sentry.io).",
    "githubUrl": "https://github.com/arabold/serverless-sentry-plugin"
  },
  {
    "name": "serverless-env-generator",
    "description": "Manage environment variables with YAML and load them with dotenv. Supports variable encryption with KMS, multiple stages and custom profiles.",
    "githubUrl": "https://github.com/DieProduktMacher/serverless-env-generator"
  },
  {
    "name": "serverless-plugin-embedded-env-in-code",
    "description": "Replace environment variables with static strings before deployment. It’s for Lambda@Edge.",
    "githubUrl": "https://github.com/zaru/serverless-plugin-embedded-env-in-code"
  },
  {
    "name": "serverless-local-dev-server",
    "description": "Speeds up development of Alexa Skills, Chatbots and APIs by exposing your functions as local HTTP endpoints and mapping received events.",
    "githubUrl": "https://github.com/DieProduktMacher/serverless-local-dev-server"
  },
  {
    "name": "serverless-plugin-stack-config",
    "description": "A serverless plugin to manage configurations for a stack across micro-services.",
    "githubUrl": "https://github.com/rawphp/serverless-plugin-stack-config"
  },
  {
    "name": "serverless-plugin-elastic-beanstalk",
    "description": "A serverless plugin to deploy applications to AWS ElasticBeanstalk.",
    "githubUrl": "https://github.com/rawphp/serverless-plugin-elastic-beanstalk"
  },
  {
    "name": "serverless-s3-local",
    "description": "A serverless plugin to run a S3 clone on your local machine",
    "githubUrl": "https://github.com/ar90n/serverless-s3-local"
  },
  {
    "name": "serverless-s3-remover",
    "description": "A serverless plugin to make s3 buckets empty before deleting cloudformation stack when ```sls remove```",
    "githubUrl": "https://github.com/sinofseven/serverless-s3-remover"
  },
  {
    "name": "serverless-dynamodb-autoscaling",
    "description": "Configure Amazon DynamoDB's native Auto Scaling for your table capacities.",
    "githubUrl": "https://github.com/sbstjn/serverless-dynamodb-autoscaling"
  },
  {
    "name": "serverless-plugin-bespoken",
    "description": "Creates a local server and a proxy so you don't have to deploy anytime you want to test your code",
    "githubUrl": "https://github.com/bespoken/serverless-plugin-bespoken"
  },
  {
    "name": "serverless-s3bucket-sync",
    "description": "Sync a local folder with a S3 bucket after sls deploy",
    "githubUrl": "https://github.com/sbstjn/serverless-s3bucket-sync"
  },
  {
    "name": "serverless-s3-sync",
    "description": "A plugin to sync local directories and S3 prefixes for Serverless Framework,",
    "githubUrl": "https://github.com/k1LoW/serverless-s3-sync"
  },
  {
    "name": "serverless-build-client",
    "description": "Build your static website with environment variables defined in serverless.yml",
    "githubUrl": "https://github.com/tgfischer/serverless-build-client"
  },
  {
    "name": "serverless-nested-stack",
    "description": "A plugin to Workaround for Cloudformation 200 resource limit",
    "githubUrl": "https://github.com/jagdish-176/serverless-nested-stack"
  },
  {
    "name": "serverless-plugin-common-excludes",
    "description": "Adds commonly excluded files to package.excludes",
    "githubUrl": "https://github.com/dougmoscrop/serverless-plugin-common-excludes"
  },
  {
    "name": "serverless-plugin-custom-domain",
    "description": "Reliably sets a BasePathMapping to an API Gateway Custom Domain",
    "githubUrl": "https://github.com/dougmoscrop/serverless-plugin-custom-domain"
  },
  {
    "name": "serverless-plugin-split-stacks",
    "description": "Migrate certain resources to nested stacks",
    "githubUrl": "https://github.com/dougmoscrop/serverless-plugin-split-stacks"
  },
  {
    "name": "serverless-plugin-log-subscription",
    "description": "Adds a CloudWatch LogSubscription for functions",
    "githubUrl": "https://github.com/dougmoscrop/serverless-plugin-log-subscription"
  },
  {
    "name": "serverless-cf-vars",
    "description": "Enables use of AWS pseudo functions and Fn::Sub string substitution",
    "githubUrl": "https://gitlab.com/kabo/serverless-cf-vars"
  },
  {
    "name": "serverless-apigateway-plugin",
    "description": "Configure the AWS api gateway: Binary support, Headers and Body template mappings",
    "githubUrl": "https://github.com/GFG/serverless-apigateway-plugin"
  },
  {
    "name": "serverless-plugin-deploy-environment",
    "description": "Plugin to manage deployment environment across stages",
    "githubUrl": "https://github.com/DopplerLabs/serverless-plugin-deploy-environment"
  },
  {
    "name": "serverless-plugin-aws-resolvers",
    "description": "Resolves variables from ESS, RDS, or Kinesis for serverless services",
    "githubUrl": "https://github.com/DopplerLabs/serverless-plugin-aws-resolvers"
  },
  {
    "name": "serverless-plugin-offline-kinesis-events",
    "description": "Plugin that works with serverless-offline to allow offline testing of serverless functions that are triggered by Kinesis events.",
    "githubUrl": "https://github.com/DopplerLabs/serverless-plugin-offline-kinesis-events"
  },
  {
    "name": "serverless-micro",
    "description": "Plugin to help manage multiple micro services under one main service.",
    "githubUrl": "https://github.com/barstoolsports/serverless-micro"
  },
  {
    "name": "serverless-api-cloudfront",
    "description": "Plugin that adds CloudFront distribution in front of your API Gateway for custom domain, CDN caching and access log.",
    "githubUrl": "https://github.com/Droplr/serverless-api-cloudfront"
  },
  {
    "name": "serverless-offline-sns",
    "description": "Serverless plugin to run a local SNS server and call serverless SNS handlers with events notifications.",
    "githubUrl": "https://github.com/mj1618/serverless-offline-sns"
  },
  {
    "name": "serverless-stage-manager",
    "description": "Super simple Serverless plugin for validating stage names before deployment",
    "githubUrl": "https://github.com/jeremydaly/serverless-stage-manager"
  },
  {
    "name": "serverless-spa",
    "description": "Serverless plugin to deploy your website to AWS S3 using Webpack to bundle it.",
    "githubUrl": "https://github.com/gilmarsquinelato/serverless-spa"
  },
  {
    "name": "serverless-aws-nested-stacks",
    "description": "Yet another AWS nested stack plugin!",
    "githubUrl": "https://github.com/concon121/serverless-plugin-nested-stacks"
  },
  {
    "name": "serverless-aws-resource-names",
    "description": "Serverless plugin to alter the default naming conventions for sls resources via a simple mapping file.",
    "githubUrl": "https://github.com/concon121/serverless-plugin-aws-resource-names"
  },
  {
    "name": "serverless-attach-managed-policy",
    "description": "A Serverless plugin to automatically attach an AWS Managed IAM Policy (or Policies) to all IAM Roles created by the Service.",
    "githubUrl": "https://github.com/Nordstrom/serverless-attach-managed-policy"
  },
  {
    "name": "serverless-plugin-reducer",
    "description": "Reduce Node.js lambda package so it contains only lambda dependencies",
    "githubUrl": "https://github.com/medikoo/serverless-plugin-reducer"
  },
  {
    "name": "serverless-plugin-transpiler",
    "description": "Transpile lambda files during packaging step",
    "githubUrl": "https://github.com/medikoo/serverless-plugin-transpiler"
  },
  {
    "name": "serverless-plugin-dynamodb-autoscaling",
    "description": "Auto generate auto scaling configuration for configured DynamoDB tables",
    "githubUrl": "https://github.com/medikoo/serverless-plugin-dynamodb-autoscaling"
  },
  {
    "name": "serverless-plugin-vpc-eni-cleanup",
    "description": "Automatic cleanup of VPC network interfaces on stage removal",
    "githubUrl": "https://github.com/medikoo/serverless-plugin-vpc-eni-cleanup"
  },
  {
    "name": "serverless-plugin-tracer",
    "description": "Trace serverless hooks as they execute",
    "githubUrl": "https://github.com/enykeev/serverless-plugin-tracer/"
  },
  {
    "name": "serverless-plugin-stackstorm",
    "description": "Reusable Functions from StackStorm Exchange",
    "githubUrl": "https://github.com/StackStorm/serverless-plugin-stackstorm"
  },
  {
    "name": "serverless-iot-local",
    "description": "AWS Iot events with serverless-offline",
    "githubUrl": "https://github.com/tradle/serverless-iot-local"
  },
  {
    "name": "serverless-sns-filter",
    "description": "Serverless plugin to add SNS Subscription Filters to events",
    "githubUrl": "https://github.com/MechanicalRock/serverless-sns-filter"
  },
  {
    "name": "serverless-reqvalidator-plugin",
    "description": "Serverless plugin to add request validator to API Gateway methods",
    "githubUrl": "https://github.com/RafPe/serverless-reqvalidator-plugin"
  },
  {
    "name": "serverless-ephemeral",
    "description": "Build and include custom stateless libraries for any language",
    "githubUrl": "https://github.com/Accenture/serverless-ephemeral"
  },
  {
    "name": "serverless-content-encoding",
    "description": "Enable Content Encoding in AWS API Gateway during deployment",
    "githubUrl": "https://github.com/dong-dohai/serverless-content-encoding"
  },
  {
    "name": "serverless-s3-encryption",
    "description": "Set or remove the encryption settings on your s3 buckets",
    "githubUrl": "https://github.com/tradle/serverless-s3-encryption"
  },
  {
    "name": "serverless-plugin-inject-dependencies",
    "description": "Painlessly deploy serverless projects with only the required dependencies.",
    "githubUrl": "https://github.com/loanmarket/serverless-plugin-inject-dependencies"
  },
  {
    "name": "serverless-plugin-provider-groups",
    "description": "A plugin to allow management of grouped settings within large serverless projects.",
    "githubUrl": "https://github.com/loanmarket/serverless-plugin-provider-groups"
  },
  {
    "name": "serverless-cloudformation-resource-counter",
    "description": "A plugin to count the resources generated in the AWS CloudFormation stack after deployment.",
    "githubUrl": "https://github.com/drexler/serverless-cloudformation-resource-counter"
  },
  {
    "name": "serverless-iam-roles-per-function",
    "description": "Serverless Plugin for easily defining IAM roles per function via the use of iamRoleStatements at the function level.",
    "githubUrl": "https://github.com/functionalone/serverless-iam-roles-per-function"
  },
  {
    "name": "serverless-functions-base-path",
    "description": "Easily define a base path where your serverless functions are located.",
    "githubUrl": "https://github.com/kevinrambaud/serverless-functions-base-path"
  },
  {
    "name": "serverless-static",
    "description": "Easily serve files from a folder while developing on localhost with the serverless-offline plugin",
    "githubUrl": "https://github.com/iliasbhal/serverless-static"
  },
  {
    "name": "serverless-plugin-node-shim",
    "description": "Serverless plugin to run your functions in nodejs version (8 LTS, 9+) on aws lambda",
    "githubUrl": "https://github.com/jzimmek/serverless-plugin-node-shim"
  },
  {
    "name": "serverless-local-environment",
    "description": "Serverless plugin to set local environment variables and remote environment variable to different values",
    "githubUrl": "https://github.com/piercus/serverless-local-environment"
  },
  {
    "name": "serverless-cloudformation-sub-variables",
    "description": "Serverless framework plugin for easily supporting AWS CloudFormation Sub function variables",
    "githubUrl": "https://github.com/santiagocardenas/serverless-cloudformation-sub-variables"
  },
  {
    "name": "serverless-sthree-env",
    "description": "Serverless plugin to get config from a json formatted file in S3 and copy them to environment variable",
    "githubUrl": "https://github.com/StyleTributeIT/serverless-sthree-env"
  },
  {
    "name": "serverless-plugin-canary-deployments",
    "description": "A Serverless plugin to implement canary deployments of Lambda functions",
    "githubUrl": "https://github.com/davidgf/serverless-plugin-canary-deployments"
  },
  {
    "name": "serverless-go-build",
    "description": "Build go source files (or public functions) using yml definition file",
    "githubUrl": "https://github.com/sean9keenan/serverless-go-build"
  },
  {
    "name": "serverless-local-schedule",
    "description": "Schedule AWS CloudWatch Event based invocations in local time(with DST support!)",
    "githubUrl": "https://github.com/UnitedIncome/serverless-local-schedule"
  },
  {
    "name": "go-serverless",
    "description": "GoFormation for Serverless. Create serverless configs with Go Structs.",
    "githubUrl": "https://github.com/thepauleh/goserverless"
  },
  {
    "name": "serverless-tag-sqs",
    "description": "Serverless plugin to tag SQS - Simple Queue Service",
    "githubUrl": "https://github.com/gfragoso/serverless-tag-sqs"
  },
  {
    "name": "serverless-express",
    "description": "Making express app development compatible with serverless framework.",
    "githubUrl": "https://github.com/mikestaub/serverless-express"
  },
  {
    "name": "serverless-aliyun-function-compute",
    "description": "Serverless Alibaba Cloud Function Compute Plugin",
    "githubUrl": "https://github.com/aliyun/serverless-aliyun-function-compute"
  },
  {
    "name": "serverless-apib-validator",
    "description": "Validate that an API Blueprint has full coverage over a Serverless config",
    "githubUrl": "https://github.com/onlicar/serverless-apib-validator"
  },
  {
    "name": "serverless-package-common",
    "description": "Deploy microservice Python Serverless services with common code",
    "githubUrl": "https://github.com/onlicar/serverless-package-common"
  },
  {
    "name": "serverless-tag-api-gateway",
    "description": "Serverless plugin to tag API Gateway",
    "githubUrl": "https://github.com/gfragoso/serverless-tag-api-gateway"
  },
  {
    "name": "serverless-tag-cloud-watch-logs",
    "description": "Serverless plugin to tag CloudWatchLogs",
    "githubUrl": "https://github.com/gfragoso/serverless-tag-cloud-watch-logs"
  },
  {
    "name": "serverless-create-global-dynamodb-table",
    "description": "Serverless plugin to create dynamodb global tables",
    "githubUrl": "https://github.com/rrahul963/serverless-create-global-dynamodb-table"
  },
  {
    "name": "serverless-ding",
    "description": "Serverless plugin to audibly alert user after deployment",
    "githubUrl": "https://github.com/sidgonuts/serverless-ding"
  },
  {
    "name": "serverless-ignore",
    "description": "Serverless plugin to ignore files (.slsignore)",
    "githubUrl": "https://github.com/nya1/serverless-ignore"
  },
  {
    "name": "serverless-add-api-key",
    "description": "Serverless plugin to add same api key for multiple serverless services i.e. to re-use apikey across multiple api gateway apis.",
    "githubUrl": "https://github.com/rrahul963/serverless-add-api-key"
  },
  {
    "name": "serverless-puresec-cli",
    "description": "Serverless Plugin for magically creating IAM roles that are least privileged per function.",
    "githubUrl": "https://github.com/puresec/serverless-puresec-cli"
  },
  {
    "name": "serverless-dependson-plugin",
    "description": "Serverless plugin that automatically generates DependsOn references for AWS Lambdas to prevent AWS RequestLimitExceeded errors.",
    "githubUrl": "https://github.com/bwinant/serverless-dependson-plugin"
  },
  {
    "name": "serverless-plugin-colocate",
    "description": "Serverless Plugin to keep your configuration next to your code.",
    "githubUrl": "https://github.com/aronim/serverless-plugin-colocate"
  },
  {
    "name": "serverless-plugin-fastdeploy",
    "description": "Serverless Plugin to perform fast deployments for large service packages.",
    "githubUrl": "https://github.com/aronim/serverless-plugin-fastdeploy"
  },
  {
    "name": "serverless-plugin-parent",
    "description": "Serverless Plugin that allows you to keep common configuration in a parent serverless.yml",
    "githubUrl": "https://github.com/aronim/serverless-plugin-parent"
  },
  {
    "name": "serverless-plugin-registry",
    "description": "Serverless plugin to register function names with AWS SSM Parameter Store.",
    "githubUrl": "https://github.com/aronim/serverless-plugin-registry"
  },
  {
    "name": "serverless-plugin-offline-dynamodb-stream",
    "description": "Serverless Plugin for emulating dynamodb stream triggering lambda functions offline",
    "githubUrl": "https://github.com/orchestrated-io/serverless-plugin-offline-dynamodb-stream"
  },
  {
    "name": "serverless-basic-authentication",
    "description": "Serverless Plugin for adding Basic Authentication to your api",
    "githubUrl": "https://github.com/svdgraaf/serverless-basic-authentication"
  },
  {
    "name": "serverless-rust",
    "description": "Deploy Rustlang applications to AWS Lambda",
    "githubUrl": "https://github.com/softprops/serverless-rust"
  },
  {
    "name": "serverless-oncall",
    "description": "Easily manage oncall for your serverless services",
    "githubUrl": "https://github.com/softprops/serverless-oncall"
  },
  {
    "name": "serverless-cognito-add-custom-attributes",
    "description": "Serverless Plugin for adding custom attributes to an existing CloudFormation-managed CognitoUserPool and CognitoUserPoolClient without losing all your users",
    "githubUrl": "https://github.com/GetWala/serverless-cognito-add-custom-attributes"
  },
  {
    "name": "serverless-plugin-ifelse",
    "description": "A Serverless Plugin to write If Else conditions in serverless YAML file",
    "githubUrl": "https://github.com/anantab/serverless-plugin-ifelse"
  },
  {
    "name": "serverless-print-dots",
    "description": "A Serverless plugin for printing dots in Serverless log during deployment to indicate progress and prevent timeouts in CI/CD platforms.",
    "githubUrl": "https://github.com/amirklick/serverless-print-dots"
  },
  {
    "name": "serverless-es-logs",
    "description": "A Serverless plugin to transport logs to ElasticSearch",
    "githubUrl": "https://github.com/daniel-cottone/serverless-es-logs"
  },
  {
    "name": "serverless-package-external",
    "description": "A Serverless plugin to add external folders to the deploy package",
    "githubUrl": "https://github.com/epsagon/serverless-package-external"
  },
  {
    "name": "serverless-consul-variables",
    "description": "Retrieve serverless variables from Consul kv",
    "githubUrl": "https://github.com/zephrax/serverless-consul-variables"
  },
  {
    "name": "serverless-iot-offline",
    "description": "Serverless plugin that emulates AWS IoT service",
    "githubUrl": "https://github.com/mitipi/serverless-iot-offline"
  },
  {
    "name": "serverless-ngrok-tunnel",
    "description": "Serverless plugin that creates ngrok public tunnel on localhost",
    "githubUrl": "https://github.com/mitipi/serverless-ngrok-tunnel"
  },
  {
    "name": "serverless-oauth-scopes",
    "description": "A serverless plugin to set OAuth Scopes on APIGateway methods",
    "githubUrl": "https://github.com/birdcatcher/serverless-oauth-scopes"
  },
  {
    "name": "@haftahave/serverless-ses-template",
    "description": "A serveless plugin that allows automatically creating, updating and removing AWS SES Templates using a configuration file and keeps your AWS SES Templates synced with your configuration file.",
    "githubUrl": "https://github.com/haftahave/serverless-ses-template"
  },
  {
    "name": "serverless-api-gateway-caching",
    "description": "Serverless plugin which configures API Gateway caching",
    "githubUrl": "https://github.com/DianaIonita/serverless-api-gateway-caching"
  },
  {
    "name": "serverless-vpc-plugin",
    "description": "Serverless plugin to create a VPC",
    "githubUrl": "https://github.com/smoketurner/serverless-vpc-plugin"
  },
  {
    "name": "serverless-plugin-monorepo",
    "description": "A serverless plugin that allows use of serverless in a mono repo. Avoids needing to use nohoist by automatic symlinking of all dependencies.",
    "githubUrl": "https://github.com/Butterwire/serverless-plugin-monorepo"
  },
  {
    "name": "serverless-version-tracker",
    "description": "A serverless plugin for tracking deployed versions of your code.",
    "githubUrl": "https://github.com/danepowell/serverless-version-tracker"
  },
  {
    "name": "serverless-confirm-command",
    "description": "Make commands (and provider-specific options) requiring confirmation before execution.",
    "githubUrl": "https://github.com/teddy-gustiaux/serverless-confirm-command"
  },
  {
    "name": "serverless-workspaces-plugin",
    "description": "Resolve and Symlink hoisted dependencies when individually packaging each function",
    "githubUrl": "https://github.com/sergioramos/serverless-workspaces-plugin"
  },
  {
    "name": "serverless-cloudflare-workers",
    "description": "A serverless plugin allowing you to integrate with [Cloudflare Workers](https://cloudflareworkers.com/#12a9195720fe4ed660949efdbd9c0219:https://tutorial.cloudflareworkers.com)",
    "githubUrl": "https://github.com/cloudflare/serverless-cloudflare-workers"
  },
  {
    "name": "@endemolshinegroup/serverless-dynamodb-autoscaler",
    "description": "Autoscale DynamoDB resources with a single AWS AutoScalingPlan",
    "githubUrl": "https://github.com/EndemolShineGroup/serverless-dynamodb-autoscaler"
  },
  {
    "name": "serverless-docker-artifacts",
    "description": "Build your artifacts within docker container.",
    "githubUrl": "https://github.com/Suor/serverless-docker-artifacts"
  },
  {
    "name": "serverless-tesseract",
    "description": "Add Tesseract OCR Engine to your build.",
    "githubUrl": "https://github.com/Suor/serverless-tesseract"
  },
  {
    "name": "aws-cognito-idp-userpool-domain",
    "description": "Manage (add and remove) aws hosted domain on Cognito Userpools",
    "githubUrl": "https://github.com/rubentrancoso/aws-cognito-idp-userpool-domain"
  },
  {
    "name": "serverless-parcel",
    "description": "A Serverless plugin to bundle your functions and assets with Parcel Bundler",
    "githubUrl": "https://github.com/johnagan/serverless-parcel"
  },
  {
    "name": "serverless-vault-plugin",
    "description": "A Serverless plugin to retrieve passwords from vault and encrypt to kms",
    "githubUrl": "https://github.com/Rondineli/serverless-vault-plugin"
  },
  {
    "name": "serverless-function-gateway",
    "description": "Publish AWS Lambda functions to selfhosted [function-gateway](https://github.com/KennethWussmann/function-gateway).",
    "githubUrl": "https://github.com/KennethWussmann/serverless-function-gateway"
  },
  {
    "name": "serverless-kms-grants",
    "description": "Create and revoke grants for AWS Lambda functions to use KMS keys.",
    "githubUrl": "https://github.com/deep-security/serverless-kms-grants"
  },
  {
    "name": "serverless-rack",
    "description": "Serverless plugin to deploy Ruby Rack applications (Sinatra/Padrino/Cuba etc.)",
    "githubUrl": "https://github.com/logandk/serverless-rack"
  },
  {
    "name": "serverless-plugin-parcel",
    "description": "Serverless Parcel plugin with watch mode and serverless-offline support",
    "githubUrl": "https://github.com/threadheap/serverless-plugin-parcel"
  },
  {
<<<<<<< HEAD
    "name": "serverless-plugin-typescript-express",
    "description": "Serverless plugin Typescript support with express integration",
    "githubUrl": "https://github.com/eliasjcjunior/serverless-plugin-typescript-express"
  }, {
=======
    "name": "serverless-aws-static-file-handler",
    "description": "An easy way to host the front-end of your web applications on Serverless framework on AWS Lambda along with their APIs written in Serverless.",
    "githubUrl": "https://github.com/activescott/serverless-aws-static-file-handler"
  },
  {
    "name": "serverless-http-invoker",
    "description": "Locally invoke Serverless functions via their HTTP event as specified in Serverless.yml. It makes it easy to test not only your handler logic, but also ensures that you have your http events setup properly in serverless.yml without deploying.",
    "githubUrl": "https://github.com/activescott/serverless-http-invoker"
  },
  {
>>>>>>> 58c1ece5
    "name": "serverless-plugin-cloudwatch-dashboard",
    "description": "Serverless plugin to generate AWS CloudWatch dashboard for AWS Lambda functions",
    "githubUrl": "https://github.com/codecentric/serverless-plugin-cloudwatch-dashboard"
  },
  {
    "name": "serverless-create-dynamodb-global-tables-for-cf-stack",
    "description": "Create and replicate global dynamodb tables",
    "githubUrl": "https://github.com/Imran99/serverless-create-dynamodb-global-tables-for-cf-stack"
  },
  {
    "name": "serverless-tencent-scf",
    "description": "Serverless framework provider plugin for Tencent SCF(Serverless Cloud Function)",
    "githubUrl": "https://github.com/tencentyun/serverless-tencent-cloud-function"
  },
  {
    "name": "serverless-plugin-staging",
    "description": "A plugin to restrict the deployment of resources or functions on a per stage basis",
    "githubUrl": "https://github.com/icarus-sullivan/serverless-plugin-staging"
  },
  {
    "name": "serverless-fargate-tasks",
    "description": "A plugin to run fargate tasks as part of your Serverless project",
    "githubUrl": "https://github.com/svdgraaf/serverless-fargate-tasks"
  },
  {
    "name": "serverless-plugin-composed-vars",
    "description": "A plugin that composes custom and environment variables based on the deployment stage",
    "githubUrl": "https://github.com/chris-feist/serverless-plugin-composed-vars"
  },
  {
    "name": "serverless-multi-region-plugin",
    "description": "A plugin for setting up a serverless API in AWS with turnkey multi-region failover",
    "githubUrl": "https://github.com/unbill/serverless-multi-region-plugin"
  },
  {
    "name": "serverless-plugin-pubsub",
    "description": "Simple pub/sub configuration with queueing for the Serverless Framework",
    "githubUrl": "https://github.com/fivepapertigers/serverless-plugin-pubsub"
  }
]<|MERGE_RESOLUTION|>--- conflicted
+++ resolved
@@ -1080,12 +1080,11 @@
     "githubUrl": "https://github.com/threadheap/serverless-plugin-parcel"
   },
   {
-<<<<<<< HEAD
     "name": "serverless-plugin-typescript-express",
     "description": "Serverless plugin Typescript support with express integration",
     "githubUrl": "https://github.com/eliasjcjunior/serverless-plugin-typescript-express"
-  }, {
-=======
+  }, 
+  {
     "name": "serverless-aws-static-file-handler",
     "description": "An easy way to host the front-end of your web applications on Serverless framework on AWS Lambda along with their APIs written in Serverless.",
     "githubUrl": "https://github.com/activescott/serverless-aws-static-file-handler"
@@ -1096,7 +1095,6 @@
     "githubUrl": "https://github.com/activescott/serverless-http-invoker"
   },
   {
->>>>>>> 58c1ece5
     "name": "serverless-plugin-cloudwatch-dashboard",
     "description": "Serverless plugin to generate AWS CloudWatch dashboard for AWS Lambda functions",
     "githubUrl": "https://github.com/codecentric/serverless-plugin-cloudwatch-dashboard"
